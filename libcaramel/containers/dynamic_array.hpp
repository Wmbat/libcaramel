#pragma once

#include <libcaramel/assert.hpp>
#include <libcaramel/iterators/random_access.hpp>

#include <algorithm>
#include <concepts>
#include <cstdint>
#include <initializer_list>
#include <memory>
#include <memory_resource>
#include <type_traits>

namespace crl
{
   namespace detail
   {
      template <typename First, typename Second>
      auto synth_three_way(const First& lhs, const Second& rhs)
      {
         if constexpr (std::three_way_comparable_with<First, Second>)
         {
            return lhs <=> rhs;
         }
         else
         {
            if (lhs == rhs)
            {
               return std::strong_ordering::equal;
            }

            if (lhs < rhs)
            {
               return std::strong_ordering::less;
            }

            return std::strong_ordering::greater;
         }
      }
   } // namespace detail

   /**
    * @author wmbat wmbat@protonmail.com
    * @date Sunday, 13th of december 2020
    * @brief A resizable array with a small statically allocated storage buffer
    * @copyright MIT License
    *
    * @tparam Any The type of the elements
    * @tparam Size The size of the staticly allocated small buffer.
    * @tparam Allocator The allocator that is used to acquire/release and construct/destroy the
    * elements in that memory.
    */
   template <typename Any, std::size_t Size,
             typename Allocator = std::pmr::polymorphic_allocator<Any>>
   class basic_dynamic_array
   {
      using allocator_traits = std::allocator_traits<Allocator>;

   public:
      using value_type = Any;
      using size_type = std::size_t;
      using difference_type = std::ptrdiff_t;
      using allocator_type = Allocator;
      using reference = value_type&;
      using const_reference = const value_type&;
      using pointer = typename std::allocator_traits<allocator_type>::pointer;
      using const_pointer = typename std::allocator_traits<allocator_type>::const_pointer;
      using iterator = pointer;
      using const_iterator = const_pointer;
      using reverse_iterator = std::reverse_iterator<iterator>;
      using const_reverse_iterator = std::reverse_iterator<const_iterator>;

   public:
      /**
       * @brief Default constructor.
       */
      constexpr basic_dynamic_array() noexcept(noexcept(allocator_type{})) = default;
      /**
       * @brief Default construct the container with a given allocator
       *
       * @param[in] allocator The allocator to use for all memory allocations of this container.
       */
      constexpr basic_dynamic_array(const allocator_type& allocator) : m_allocator{allocator} {}
      /**
       * @brief Construct the container with count copies of elements with value value
       *
       * @param[in] count The size of the container.
       * @param[in] The value to initialize elements from.
       * @param[in] allocator The allocator to use for all memory allocations of this container.
       */
      constexpr basic_dynamic_array(size_type count, const_reference value,
                                    const allocator_type& allocator = allocator_type{}) :
         m_allocator{allocator}
      {
         assign(count, value);
      }
      /**
       * @brief Construct the container with the contents of the initializer list init.
       *
       * @param[in] init Initializer list to initialize the elements of the container with.
       * @param[in] allocator The allocator to use for all memory allocations of this container.
       */
      constexpr basic_dynamic_array(std::initializer_list<Any> init,
                                    const allocator_type& allocator = allocator_type{}) :
         m_allocator{allocator}
      {
         assign(init);
      }
      /**
       * @brief Construct the container with the contents of the range [first, last)
       *
       * @param[in] first The first element of the range to copy from.
       * @param[in] last One past the last element of the range to copy from.
       * @param[in] allocator The allocator to use for all memory allocations of this container.
       */
      template <std::input_iterator InputIt>
      constexpr basic_dynamic_array(InputIt first, InputIt last,
                                    const allocator_type& allocator = allocator_type{}) :
         m_allocator{allocator}
      {
         assign(first, last);
      }
      /**
       * @brief Construct the container using the contents of other.
       *
       * @param[in] other Another container to be used as source to initialize the elements of the
       * container with.
       */
      constexpr basic_dynamic_array(const basic_dynamic_array& other)
      {
         if (this != &other)
         {
            *this = other;
         }
      }
      /**
       * @brief Construct the container using the contents of other. using allocator as the
       * allocator.
       *
       * @param[in] other Another container to be used as source to initialize the elements of the
       * container with.
       * @param[in] allocator The allocator to use for all memory allocations of this container.
       */
      constexpr basic_dynamic_array(const basic_dynamic_array& other,
                                    const allocator_type& allocator)
      {
         if (this != &other)
         {
            clear();

            if (!is_static())
            {
               allocator_traits::deallocate(m_allocator, mp_begin, capacity());
            }

            reset_to_static();

            m_allocator = allocator;

            const size_type new_count = std::distance(std::begin(other), std::end(other));
            if (new_count > capacity())
            {
               grow(new_count);
            }

            m_size = new_count;

            std::uninitialized_copy(std::begin(other), std::end(other), begin());
         }
      }
      /**
       * @brief Construct the container with the contents of the other using move semantic. After
       * move, other is guarenteed to be empty().
       *
       * @param[in] other another container to be used as source to initialize the elements of the
       * container with.
       */
      constexpr basic_dynamic_array(basic_dynamic_array&& other) noexcept
      {
         if (!other.empty())
         {
            *this = std::move(other);
         }
      }
      /**
       * @brief Construct the container with the contents of the other using move semantic. Using
       * alloc as the allocator for the new container.
       *
       * @param[in] other another container to be used as source to initialize the elements of the
       * container with.
       * @param[in] allocator The allocator to use for all memory allocations of this container.
       */
      constexpr basic_dynamic_array(basic_dynamic_array&& other, const allocator_type& alloc)
      {
         clear();

         if (!is_static())
         {
            allocator_traits::deallocate(m_allocator, mp_begin, capacity());
         }

         reset_to_static();

         m_allocator = alloc;

         using mi = std::move_iterator<iterator>;
         assign(mi{other.begin()}, mi{other.end()});

         other.reset_to_static();
      }
      /**
       * @brief Destructor
       */
      constexpr ~basic_dynamic_array() noexcept
      {
         clear();

         if (!is_static() && mp_begin)
         {
            allocator_traits::deallocate(m_allocator, mp_begin, capacity());
         }

         reset_to_static();
      }

      /**
       * @brief Replaces the contents with an copy of the contents of rhs.
       *
       * @param[in] rhs other container to use as a data source.
       */
      constexpr auto operator=(const basic_dynamic_array& rhs) -> basic_dynamic_array&
      {
         if (this != &rhs)
         {
            copy_assign_alloc(rhs);
            assign(rhs.begin(), rhs.end());
         }

         return *this;
      }

      /**
       * @brief Replaces the contents with those of other using move semantics.
       *
       * @param[in] rhs other container to use as a data source.
       */
      constexpr auto operator=(basic_dynamic_array&& rhs) noexcept(
         allocator_type::propagate_on_container_move_assignment::value ||
         allocator_type::is_always_equal::value) -> basic_dynamic_array&
      {
         move_assign(rhs,
                     std::integral_constant<
                        bool, allocator_traits::propagate_on_container_move_assignment::value>());

         return *this;
      }

      /**
       * @brief Returns the allocator associated with the container.
       *
       * @return The associated allocator.
       */
      constexpr auto allocator() const noexcept -> allocator_type { return m_allocator; }

      /**
       * @brief Access the object stored at a specific index.
       *
       * @param index The position to lookup the object in the array
       *
       * @pre index must be less than the size.
       *
       * @return A reference to the object stored at index.
       */
      constexpr auto lookup(size_type index) -> reference
      {
         EXPECT(index < m_size);

         return mp_begin[index];
      }
      /**
       * @brief Access the object stored at a specific index.
       *
       * @param index The position to lookup the object in the array
       *
       * @pre index must be less than the size.
       *
       * @return A const reference to the object stored at index.
       */
      constexpr auto lookup(size_type index) const -> const_reference
      {
         EXPECT(index < m_size);

         return mp_begin[index];
      }

      /**
       * @brief Access the data stored by the container.
       *
       * @return A pointer to the first element in the container. If no elements are in the
       * container, the pointer will be null.
       */
      constexpr auto data() noexcept -> pointer { return pointer{&(*begin())}; }
      /**
       * @brief Access the data stored by the container.
       *
       * @return A const_pointer to the first element in the container. If no elements are in the
       * container, the pointer will be null.
       */
      constexpr auto data() const noexcept -> const_pointer { return const_pointer{&(*cbegin())}; }

      /**
       * @brief Returns an iterator to the first element of the basic_dynamic_array.
       *
       * @return An iterator to the first element of the basic_dynamic_array. If the
       * basic_dynamic_array is empty, the iterator will be equal to end().
       */
      constexpr auto begin() noexcept -> iterator { return iterator{mp_begin}; }
      /**
       * @brief Returns an iterator to the first element of the basic_dynamic_array.
       *
       * @return A const_iterator to the first element of the basic_dynamic_array. If the
       * basic_dynamic_array is empty, the const_iterator will be equal to end().
       */
      constexpr auto begin() const noexcept -> const_iterator { return const_iterator{mp_begin}; }
      /**
       * @brief Returns an iterator to the first element of the basic_dynamic_array.
       *
       * @return iterator to the first element. If the basic_dynamic_array is empty, the
       * const_iterator will be equal to end().
       */
      constexpr auto cbegin() const noexcept -> const_iterator { return const_iterator{mp_begin}; }

      /**
       * @brief Get an iterator to the element following the last element of the
       * basic_dynamic_array.
       *
       * @return iterator to the element following the last element. Attempting to access it results
       * in undefined behaviour.
       */
      constexpr auto end() noexcept -> iterator { return iterator{mp_begin + m_size}; }
      /**
       * @brief Return an iterator to the element following the last element of the
       * basic_dynamic_array.
       *
       * @return iterator to the element following the last element. Attempting to access it results
       * in undefined behaviour.
       */
      constexpr auto end() const noexcept -> const_iterator
      {
         return const_iterator{mp_begin + m_size};
      }
      /**
       * @brief Returns an it iterator to the element following the last element of the
       * basic_dynamic_array.
       *
       * @return iterator to the element following the last element. Attempting to access it results
       * in undefined behaviour.
       */
      constexpr auto cend() const noexcept -> const_iterator
      {
         return const_iterator{mp_begin + m_size};
      }

      /**
       * @brief Returns a reverse iterator to the first element of the reversed basic_dynamic_array.
       * It corresponds to the last element of the non-reversed basic_dynamic_array. If the
       * basic_dynamic_array is empty, the returned iterator is equal to rend().
       *
       * @return Reverse iterator to the first element.
       */
      constexpr auto rbegin() noexcept -> reverse_iterator { return reverse_iterator{end()}; }
      /**
       * @brief Returns a reverse_iterator to the first element of the reversed basic_dynamic_array.
       * It corresponds to the last element of the non-reversed basic_dynamic_array. If the
       * basic_dynamic_array is empty, the returned iterator is equal to rend().
       *
       * @return reverse_iterator to the first element.
       */
      constexpr auto rbegin() const noexcept -> const_reverse_iterator
      {
         return const_reverse_iterator{cend()};
      }
      /**
       * @brief Returns a reverse iterator to the first element of the reversed
       * basic_dynamic_array. It corresponds to the last element of the non-reversed
       * basic_dynamic_array. If the basic_dynamic_array is empty, the returned iterator is equal to
       * rend().
       *
       * @return Reverse iterator to the first element.
       */
      constexpr auto rcbegin() const noexcept -> const_reverse_iterator
      {
         return const_reverse_iterator{cend()};
      }

      /**
       * @brief Returns a reverse iterator to the element following the last element of the reversed
       * basic_dynamic_array. It corresponds to the element preceding the first element of the
       * non-reversed basic_dynamic_array. This element acts as a placeholder, attempting to access
       * it results in UB.
       *
       * @return Reverse iterator to the element following the last element.
       */
      constexpr auto rend() noexcept -> reverse_iterator { return reverse_iterator{begin()}; }
      /**
       * @brief Returns a reverse iterator to the element following the last element of the reversed
       * basic_dynamic_array. It corresponds to the element preceding the first element of the
       * non-reversed basic_dynamic_array. This element acts as a placeholder, attempting to access
       * it results in UB.
       *
       * @return Reverse iterator to the element following the last element.
       */
      constexpr auto rend() const noexcept -> const_reverse_iterator
      {
         return const_reverse_iterator{cbegin()};
      }
      /**
       * @brief Returns a reverse iterator to the element following the last element of the reversed
       * basic_dynamic_array. It corresponds to the element preceding the first element of the
       * non-reversed basic_dynamic_array. This element acts as a placeholder, attempting to access
       * it results in UB.
       *
       * @return Reverse iterator to the element following the last element.
       */
      constexpr auto rcend() const noexcept -> const_reverse_iterator
      {
         return const_reverse_iterator{cbegin()};
      }

      /**
       * @brief Check if the basic_dynamic_array is empty.
       *
       * @return True if the container is empty, false otherwise.
       */
      [[nodiscard]] constexpr auto empty() const noexcept -> bool { return begin() == end(); };
      /**
       * @brief Check the number of elements stored in the basic_dynamic_array.
       *
       * @return The number of elements in the basic_dynamic_array.
       */
      [[nodiscard]] constexpr auto size() const noexcept -> size_type { return m_size; };
      /**
       * @brief Check the number of elements that the basic_dynamic_array has currently allocated
       * space for.
       *
       * @return Capacity of the currently allocated storage.
       */
      [[nodiscard]] constexpr auto capacity() const noexcept -> size_type { return m_capacity; };
      /**
       * @brief Increase the capacity of the vector to a value that's greater or equal to new_cap.
       * If new_ap is greater than the current capacity(), new storage is allocated, otherwise the
       * method does nothing. If reallocated occurs, all current iterators are invalidated.
       *
       * @param new_cap New capacity of the vector.
       *
       * @throws If the undelying allocator failed to allocate memory.
       */
      constexpr void reserve(size_type new_cap);

      /**
       * @brief Erases all elements from the container, After this call, size() returs zero.
       */
      constexpr void clear() noexcept
      {
         destroy(begin(), end());
         m_size = 0;
      }

      /**
       * @brief Inserts an element value at the position before pos in the container.
       *
       * @pre pos >= begin()
       * @pre pos <= end()
       *
       * @param[in] pos Iterator before which the content will be inserted. pos may be the end()
       * iterator.
       * @param[in] value Element value to insert.
       *
       * @return Iterator pointing to the inserted value.
       */
      constexpr auto insert(const_iterator pos, const_reference value) -> iterator
      {
         EXPECT(pos >= cbegin());
         EXPECT(pos <= cend());

         if (pos == cend())
         {
            push_back(value);

            return end() - 1;
         }

         iterator new_pos;
         if (size() >= capacity())
         {
            size_type offset = pos - cbegin();
            grow();
            new_pos = begin() + offset;
         }
         else
         {
            new_pos = begin() + (pos - cbegin());
         }

         construct(offset(size()), std::move(*(end() - 1)));

         std::move_backward(new_pos, end() - 1, end());

         ++m_size;

         const_pointer p_element = &value;
         if (pointer{&(*new_pos)} <= p_element && pointer{&(*end())} > p_element)
         {
            ++p_element;
         }

         *new_pos = *p_element;

         return new_pos;
      }

      /**
       * @brief Inserts an element value at the position before pos in the container.
       *
       * @pre pos >= begin()
       * @pre pos <= end()
       *
       * @param[in] pos Iterator before which the content will be inserted. pos may be the end()
       * iterator.
       * @param[in] value Element value to insert.
       *
       * @return Iterator pointing to the inserted value.
       */
      constexpr auto insert(const_iterator pos, value_type&& value) -> iterator
      {
         EXPECT(pos >= cbegin());
         EXPECT(pos <= cend());

         if (pos == cend())
         {
            push_back(std::move(value));

            return end() - 1;
         }

         iterator new_pos;
         if (size() >= capacity())
         {
            size_type offset = pos - cbegin();
            grow();
            new_pos = begin() + offset;
         }
         else
         {
            new_pos = begin() + (pos - cbegin());
         }

         construct(offset(size()), std::move(*(end() - 1)));

         std::move_backward(new_pos, end() - 1, end());

         ++m_size;

         pointer p_element = &value;
         if (pointer{&(*new_pos)} <= p_element && pointer{&(*end())} > p_element)
         {
            ++p_element;
         }

         *new_pos = std::move(*p_element);

         return new_pos;
      }
      /**
       * @brief Insert a new element into the container directly before pos. The element is
       * constructed in-place using the arguments Args... that are forwarded to the constructor.
       *
       * @pre pos >= begin()
       * @pre pos <= end()
       *
       * @param[in] pos Iterator before which the content will be inserted. pos may be the end()
       * @param[in] args Arguments to forward to the constructor of the element.
       *
       * @return Iterator pointing to the inserted value.
       */
      template <typename... Args>
      constexpr auto insert(const_iterator pos, Args... args) -> iterator
      {
         EXPECT(pos >= cbegin());
         EXPECT(pos <= cend());

         if (pos == cend())
         {
            emplace_back(std::forward<Args>(args)...);

            return end() - 1;
         }

         iterator new_pos;
         if (size() >= capacity())
         {
            size_type offset = pos - cbegin();
            grow();
            new_pos = begin() + offset;
         }
         else
         {
            new_pos = begin() + (pos - cbegin());
         }

         new (&(*end())) value_type(std::move(*(end() - 1)));

         std::move_backward(new_pos, end() - 1, end());

         ++m_size;

         *new_pos = value_type(std::forward<Args>(args)...);

         return new_pos;
      }
      /**
       * @brief Inserts count elements from a specified value.
       *
       * @pre pos >= begin()
       * @pre pos <= end()
       *
       * @param[in] pos Iterator before which the content will be inserted. pos may be the end()
       * iterator.
       * @param[in] count The number of elements to insert.
       * @param[in] value Element value to insert.
       *
       * @return Iterator pointing to the first element inserted.
       */
      constexpr auto insert(const_iterator pos, size_type count, const_reference value) -> iterator
      {
         EXPECT(pos >= cbegin());
         EXPECT(pos <= cend());

         size_type start_index = pos - cbegin();

         if (pos == cend())
         {
            if (size() + count >= capacity())
            {
               grow(size() + count);
            }

            std::uninitialized_fill_n(end(), count, value);

            m_size += count;

            return begin() + start_index;
         }

         reserve(size() + count);

         iterator updated_pos = begin() + start_index;

         if (iterator old_end = end(); end() - updated_pos >= count)
         {
            std::uninitialized_move(end() - count, end(), end());

            m_size += count;

            std::move_backward(updated_pos, old_end - count, old_end);
            std::fill_n(updated_pos, count, value);
         }
         else
         {
            size_type move_count = old_end - updated_pos;
            m_size += count;

            std::uninitialized_move(updated_pos, old_end, end() - move_count);
            std::fill_n(updated_pos, move_count, value);
            std::uninitialized_fill_n(old_end, count - move_count, value);
         }

         return updated_pos;
      }

      /**
       * @brief Inserts elements from a range [first, last) before pos.
       *
       * @pre pos >= begin()
       * @pre pos <= end()
       *
       * @param[in] pos Iterator before which the content will be inserted. pos may be the end()
       * iterator.
       * @param[in] first The first value to insert
       * @param[in] last One past the last value to insert.
       *
       * @return Iterator pointing to the first element inserted.
       */
      template <std::input_iterator InputIt>
      constexpr auto insert(const_iterator pos, InputIt first, InputIt last) -> iterator
      {
         EXPECT(pos >= cbegin());
         EXPECT(pos <= cend());

         size_type start_index = pos - cbegin();
         difference_type count = std::distance(first, last);

         if (pos == cend())
         {
            if (size() + count >= capacity())
            {
               grow(size() + count);
            }

            std::uninitialized_copy(first, last, end());

            m_size += count;

            return begin() + start_index;
         }

         reserve(size() + count);

         iterator updated_pos = begin() + start_index;
         if (iterator old_end = end(); end() - updated_pos >= count)
         {
            std::uninitialized_move(end() - count, end(), end());

            m_size += count;

            std::move_backward(updated_pos, old_end - count, old_end);
            std::copy(first, last, updated_pos);
         }
         else
         {
            size_type move_count = old_end - updated_pos;
            m_size += count;

            std::uninitialized_move(updated_pos, old_end, end() - move_count);

            for (auto it = updated_pos; count > 0; --count)
            {
               *it = *first;

               ++it;
               ++first;
            }

            std::uninitialized_copy(first, last, old_end);
         }

         return updated_pos;
      }

      /**
       * @brief Insert elements from an initializer_list before the position pos.
       *
       * @pre pos >= begin()
       * @pre pos <= end()
       *
       * @param[in] pos Iterator before which the content will be inserted. pos may be the end()
       * iterator.
       * @param[in] init_list Initializer list to insert the values from.
       *
       * @return Iterator pointing to the first element inserted.
       */
      constexpr auto insert(const_iterator pos, std::initializer_list<value_type> init_list)
         -> iterator
      {
         return insert(pos, init_list.begin(), init_list.end());
      }

      /**
       * @brief Erases the specified element from the container.
       *
       * @pre pos >= begin()
       * @pre pos <= end()
       *
       * @param[in] pos Iterator to the element to remove.
       */
      constexpr auto erase(const_iterator pos) -> iterator
      {
         EXPECT(pos >= cbegin());
         EXPECT(pos <= cend());

         if (pos == cend())
         {
            return end();
         }

         auto it = begin() + (pos - cbegin());

         std::move(it + 1, end(), it);

         pop_back();

         return it;
      }
      /**
       * @brief Erases the specified elements from the container.
       *
       * @pre first >= begin()
       * @pre last <= end()
       * @pre first >= last
       *
       * @param[in] first The first element of the range to copy from.
       * @param[in] last One past the last element of the range to copy from.
       *
       * @return Iterator following the last removed element. If last == end() prior to removal,
       * then the updated end() iterator is returned. If [first, last) is an empty range, the last
       * iterator is returned.
       */
      constexpr auto erase(const_iterator first, const_iterator last) -> iterator
      {
         EXPECT(first >= cbegin());
         EXPECT(last <= cend());
         EXPECT(first >= last);

         if (first == last)
         {
            return begin() + (first - cbegin());
         }

         size_type const distance = std::distance(first, last);

         iterator it_f = begin() + (first - cbegin());
         iterator it_l = begin() + (last - cbegin());
         iterator it = std::move(it_l, end(), it_f);

         destroy(it, end());

         m_size -= distance;

         return it_f;
      }

      /**
       * @brief Appends the given element value to the end of the container. The new element is
       * initialized as a copy of value.
       *
       * @param[in] value The value of the element to append.
       */
      constexpr void append(const value_type& value) { append(value); }
      /**
       * @brief Appends the given element value to the end of the container. Value is moved into the
       * new element.
       *
       * @param[in] value The value of the element to append.
       */
      constexpr void append(value_type&& value) { append(std::move(value)); }
      /**
       * @brief Appends the given element value to the end of the container. The element is
       * constructed in-place using the arguments Args... that are forwarded to the constructor.
       *
       * @param[in] args Arguments to forward to the constructor of the element.
       */
      template <typename... Args>
      constexpr auto append(Args&&... args) -> reference
      {
         if (size() >= capacity())
         {
            grow();
         }

         construct(mp_begin + size(), std::forward<decltype(args)>(args)...);

         ++m_size;

         return *(end() - 1);
      }

      /**
       * @brief Removes the last element in the container.
       *
       * @pre size() != 0
       */
      constexpr void pop_back()
      {
         EXPECT(size() != 0);

         destroy(offset(size()));
         --m_size;
      };

      /**
       * @brief Resizes the container to contain count elements. If the current size is greater than
       * count, the container is reduced to its first count elements. If the current size is less
       * than count, default constructed elements are appended.
       *
       * @param[in] count New size of the container.
       */
      constexpr void resize(size_type count)
      {
         if (size() > count)
         {
            destroy(begin() + count, end());
            m_size = count;
         }
         else if (size() < count)
         {
            if (capacity() < count)
            {
               grow(count);
            }

            for (size_type i = size(); i < count; ++i)
            {
               construct(offset(i), value_type{});
            }

            m_size = count;
         }
      }
      /**
       * @brief Resizes the container to contain count elements. If the current size is greater than
       * count, the container is reduced to its first count elements. If the current size is less
       * than count, additional copies of value are appended.
       *
       * @param[in] count New size of the container.
       * @param[in] value The value to initialize new elements with.
       */
      constexpr void resize(size_type count, const_reference value)
      {
         if (size() > count)
         {
            destroy(begin() + count, end());
            m_size = count;
         }
         else if (size() < count)
         {
            if (capacity() < count)
            {
               grow(count);
            }

            std::uninitialized_fill(end(), begin() + count, value);

            m_size = count;
         }
      }

   private:
      [[nodiscard]] constexpr auto is_static() const noexcept -> bool
      {
         return mp_begin == get_first_element();
      }

      constexpr auto get_first_element() const -> pointer
      {
         return const_cast<pointer>(reinterpret_cast<const_pointer>(&m_static_storage)); // NOLINT
      }

      constexpr void grow(size_type min_size = 0)
      {
         EXPECT(min_size > std::numeric_limits<difference_type>::max());
         EXPECT(capacity() == std::numeric_limits<difference_type>::max());

         const auto new_capacity = compute_new_capacity(std::max(m_capacity + 1, min_size));
         auto new_elements = allocator_traits::allocate(m_allocator, new_capacity);

         if constexpr (std::is_move_constructible_v<value_type>)
         {
            std::uninitialized_move(begin(), end(), iterator{new_elements});
         }
         else
         {
            std::uninitialized_copy(begin(), end(), iterator{new_elements});
         }

         destroy(begin(), end());

         if (!is_static())
         {
            allocator_traits::deallocate(m_allocator, mp_begin, capacity());
         }

         mp_begin = new_elements;
         m_capacity = new_capacity;
      }

      constexpr void reset_to_static()
      {
         mp_begin = get_first_element();
         m_size = 0;
         m_capacity = Size;
      }

      template <typename... Args>
      constexpr void construct(pointer p_loc, Args&&... args)
      {
         if (is_static())
         {
            std::construct_at(p_loc, std::forward<Args>(args)...);
         }
         else
         {
            allocator_traits::construct(m_allocator, p_loc, std::forward<Args>(args)...);
         }
      }

      constexpr void destroy(pointer p_loc)
      {
         if (is_static())
         {
            std::destroy_at(p_loc);
         }
         else
         {
            allocator_traits::destroy(m_allocator, p_loc);
         }
      }
      constexpr void destroy(iterator beg, iterator end)
      {
         if (is_static())
         {
            std::destroy(beg, end);
         }
         else
         {
            std::for_each(beg, end, [&](auto& value) {
               allocator_traits::destroy(m_allocator, std::addressof(value));
            });
         }
      }
      constexpr void copy_assign_alloc(const basic_dynamic_array& other)
      {
         if constexpr (allocator_traits::propagate_on_container_copy_assignment::value)
         {
            if (m_allocator != other.m_allocator)
            {
               clear();

               if (!is_static())
               {
                  allocator_traits::deallocate(m_allocator, mp_begin, capacity());
               }

               reset_to_static();
            }

            m_allocator = other.m_allocator;
         }
      }

      constexpr void move_assign_alloc(const basic_dynamic_array& other) noexcept(
         std::is_nothrow_assignable_v<allocator_type>)
      {
         if constexpr (allocator_traits::propagate_on_container_move_assignment::value)
         {
            m_allocator = std::move(other.m_allocator);
         }
      }

      constexpr void move_assign(basic_dynamic_array& other, std::false_type /*u*/)
      {
         if (m_allocator != other.m_allocator)
         {
            using mi = std::move_iterator<iterator>;
            assign(mi{other.begin()}, mi{other.end()});

            other.reset_to_static();
         }
         else
         {
            move_assign(other, std::true_type{});
         }
      }
      constexpr void move_assign(basic_dynamic_array& other, std::true_type /*u*/)
      {
         if (!other.is_static())
         {
            if (!is_static())
            {
               clear();

               allocator_traits::deallocate(m_allocator, mp_begin, capacity());

               reset_to_static();
            }

            move_assign_alloc(other);

            m_size = other.size();
            m_capacity = other.capacity();
            mp_begin = other.m_pbegin;
         }
         else
         {
            using mi = std::move_iterator<iterator>;
            assign(mi{other.begin()}, mi{other.end()});

            move_assign_alloc(other);
         }

         other.reset_to_static();
      }

      constexpr void assign(size_type count, const_reference value)
      {
         clear();

         if (count > m_capacity)
         {
            grow(count);
         }

         m_size = count;

         std::uninitialized_fill(begin(), end(), value);
      }

      template <std::input_iterator InputIt>
      constexpr void assign(InputIt first, InputIt last)
      {
         clear();

         const size_type new_count = std::distance(first, last);
         if (new_count > capacity())
         {
            grow(new_count);
         }

         m_size = new_count;

         std::uninitialized_copy(first, last, begin());
      }

      constexpr void assign(std::initializer_list<value_type> initializer_list)
      {
         assign(initializer_list.begin(), initializer_list.end());
      }

      constexpr auto offset(size_type i) noexcept -> pointer { return mp_begin + i; }
      constexpr auto offset(size_type i) const noexcept -> const_pointer { return mp_begin + i; }

      static constexpr auto compute_new_capacity(size_type min_capacity) -> size_type
      {
         constexpr auto max_capacity = size_type{1} << (std::numeric_limits<size_type>::digits - 1);

         if (min_capacity > max_capacity)
         {
            return max_capacity;
         }

         --min_capacity;

         for (auto i = 1U; i < std::numeric_limits<size_type>::digits; i *= 2)
         {
            min_capacity |= min_capacity >> i;
         }

         return ++min_capacity;
      }

   private:
      pointer mp_begin{nullptr};

      alignas(alignof(Any)) std::array<std::byte, sizeof(Any) * Size> m_static_storage;

      size_type m_size{0u};
      size_type m_capacity{0u};

      allocator_type m_allocator;
   };

   template <std::equality_comparable Any, std::size_t SizeOne, std::size_t SizeTwo,
             typename allocator>
   constexpr auto operator==(const basic_dynamic_array<Any, SizeOne, allocator>& lhs,
                             const basic_dynamic_array<Any, SizeTwo, allocator>& rhs) -> bool
   {
      return std::equal(std::begin(lhs), std::end(lhs), std::begin(rhs), std::end(rhs));
   }

   template <typename Any, std::size_t SizeOne, std::size_t SizeTwo, typename allocator>
   constexpr auto operator<=>(const basic_dynamic_array<Any, SizeOne, allocator>& lhs,
                              const basic_dynamic_array<Any, SizeTwo, allocator>& rhs)
   {
      return std::lexicographical_compare_three_way(std::begin(lhs), std::end(lhs), std::begin(rhs),
                                                    std::end(rhs), detail::synth_three_way);
   }

   /**
    * @author wmbat wmbat@protonmail.com
    * @date Sunday, 13th of december 2020
    * @brief A resizable array with a small statically allocated storage buffer
    * @copyright MIT License
    *
    * @tparam Any The type of the elements
    * @tparam Size The size of the staticly allocated small buffer.
    */
   template <typename Any, std::size_t Size>
   class small_dynamic_array
   {
      using underlying_type = basic_dynamic_array<Any, Size, std::pmr::polymorphic_allocator<Any>>;

   public:
      using value_type = Any;
      using size_type = std::size_t;
      using difference_type = std::ptrdiff_t;
      using allocator_type = std::pmr::polymorphic_allocator<Any>;
      using reference = value_type&;
      using const_reference = const value_type&;
      using pointer = typename std::allocator_traits<allocator_type>::pointer;
      using const_pointer = typename std::allocator_traits<allocator_type>::const_pointer;
      using iterator = random_access_iterator<value_type, false>;
      using const_iterator = random_access_iterator<value_type, true>;
      using reverse_iterator = std::reverse_iterator<iterator>;
      using const_reverse_iterator = std::reverse_iterator<const_iterator>;

   public:
      /**
       * @brief Default constructor.
       */
      constexpr small_dynamic_array() noexcept(noexcept(underlying_type{})) = default;
      /**
       * @brief Construct the container with count copies of elements with value value
       *
       * @param[in] count The size of the container.
       * @param[in] The value to initialize elements from.
       */
      constexpr small_dynamic_array(size_type count, const_reference value) :
         m_underlying{count, value}
      {}
      /**
       * @brief Construct the container with the contents of the initializer list init.
       *
       * @param[in] init Initializer list to initialize the elements of the container with.
       */
      constexpr small_dynamic_array(std::initializer_list<Any> init) : m_underlying{init} {}
      /**
       * @brief Construct the container with the contents of the range [first, last)
       *
       * @param[in] first The first element of the range to copy from.
       * @param[in] last One past the last element of the range to copy from.
       */
      template <std::input_iterator InputIt>
      constexpr small_dynamic_array(InputIt first, InputIt last) : m_underlying{first, last}
      {}

      /**
       * @brief Access the object stored at a specific index.
       *
       * @param index The position to lookup the object in the array
       *
       * @pre index must be less than the size.
       *
       * @return A reference to the object stored at index.
       */
      constexpr auto lookup(size_type index) -> reference { return m_underlying.lookup(index); }
      /**
       * @brief Access the object stored at a specific index.
       *
       * @param index The position to lookup the object in the array
       *
       * @pre index must be less than the size.
       *
       * @return A const reference to the object stored at index.
       */
      constexpr auto lookup(size_type index) const -> const_reference
      {
         return m_underlying.lookup(index);
      }

      /**
       * @brief Access the data stored by the container.
       *
       * @return A pointer to the first element in the container. If no elements are in the
       * container, the pointer will be null.
       */
      constexpr auto data() noexcept -> pointer { return m_underlying.data(); }
      /**
       * @brief Access the data stored by the container.
       *
       * @return A const_pointer to the first element in the container. If no elements are in the
       * container, the pointer will be null.
       */
      constexpr auto data() const noexcept -> const_pointer { return m_underlying.data(); }

      /**
       * @brief Returns an iterator to the first element of the basic_dynamic_array.
       *
       * @return An iterator to the first element of the basic_dynamic_array. If the
       * basic_dynamic_array is empty, the iterator will be equal to end().
       */
      constexpr auto begin() noexcept -> iterator { return m_underlying.begin(); }
      /**
       * @brief Returns an iterator to the first element of the basic_dynamic_array.
       *
       * @return A const_iterator to the first element of the basic_dynamic_array. If the
       * basic_dynamic_array is empty, the const_iterator will be equal to end().
       */
      constexpr auto begin() const noexcept -> const_iterator { return m_underlying.begin(); }
      /**
       * @brief Returns an iterator to the first element of the basic_dynamic_array.
       *
       * @return iterator to the first element. If the basic_dynamic_array is empty, the
       * const_iterator will be equal to end().
       */
      constexpr auto cbegin() const noexcept -> const_iterator { return m_underlying.cbegin(); }

      /**
       * @brief Get an iterator to the element following the last element of the
       * basic_dynamic_array.
       *
       * @return iterator to the element following the last element. Attempting to access it results
       * in undefined behaviour.
       */
      constexpr auto end() noexcept -> iterator { return m_underlying.end(); }
      /**
       * @brief Return an iterator to the element following the last element of the
       * basic_dynamic_array.
       *
       * @return iterator to the element following the last element. Attempting to access it results
       * in undefined behaviour.
       */
      constexpr auto end() const noexcept -> const_iterator { return m_underlying.end(); }
      /**
       * @brief Returns an it iterator to the element following the last element of the
       * basic_dynamic_array.
       *
       * @return iterator to the element following the last element. Attempting to access it results
       * in undefined behaviour.
       */
      constexpr auto cend() const noexcept -> const_iterator { return m_underlying.cend(); }

      /**
       * @brief Returns a reverse iterator to the first element of the reversed basic_dynamic_array.
       * It corresponds to the last element of the non-reversed basic_dynamic_array. If the
       * basic_dynamic_array is empty, the returned iterator is equal to rend().
       *
       * @return Reverse iterator to the first element.
       */
      constexpr auto rbegin() noexcept -> reverse_iterator { return m_underlying.rbegin(); }
      /**
       * @brief Returns a reverse_iterator to the first element of the reversed basic_dynamic_array.
       * It corresponds to the last element of the non-reversed basic_dynamic_array. If the
       * basic_dynamic_array is empty, the returned iterator is equal to rend().
       *
       * @return reverse_iterator to the first element.
       */
      constexpr auto rbegin() const noexcept -> const_reverse_iterator
      {
         return m_underlying.rbegin();
      }
      /**
       * @brief Returns a reverse iterator to the first element of the reversed
       * basic_dynamic_array. It corresponds to the last element of the non-reversed
       * basic_dynamic_array. If the basic_dynamic_array is empty, the returned iterator is equal to
       * rend().
       *
       * @return Reverse iterator to the first element.
       */
      constexpr auto rcbegin() const noexcept -> const_reverse_iterator
      {
         return m_underlying.rcbegin();
      }

      /**
       * @brief Returns a reverse iterator to the element following the last element of the reversed
       * basic_dynamic_array. It corresponds to the element preceding the first element of the
       * non-reversed basic_dynamic_array. This element acts as a placeholder, attempting to access
       * it results in UB.
       *
       * @return Reverse iterator to the element following the last element.
       */
      constexpr auto rend() noexcept -> reverse_iterator { return m_underlying.end(); }
      /**
       * @brief Returns a reverse iterator to the element following the last element of the reversed
       * basic_dynamic_array. It corresponds to the element preceding the first element of the
       * non-reversed basic_dynamic_array. This element acts as a placeholder, attempting to access
       * it results in UB.
       *
       * @return Reverse iterator to the element following the last element.
       */
      constexpr auto rend() const noexcept -> const_reverse_iterator { return m_underlying.rend(); }
      /**
       * @brief Returns a reverse iterator to the element following the last element of the reversed
       * basic_dynamic_array. It corresponds to the element preceding the first element of the
       * non-reversed basic_dynamic_array. This element acts as a placeholder, attempting to access
       * it results in UB.
       *
       * @return Reverse iterator to the element following the last element.
       */
      constexpr auto rcend() const noexcept -> const_reverse_iterator
      {
         return m_underlying.rcend();
      }

      /**
       * @brief Check if the basic_dynamic_array is empty.
       *
       * @return True if the container is empty, false otherwise.
       */
      [[nodiscard]] constexpr auto empty() const noexcept -> bool { return m_underlying.empty(); };
      /**
       * @brief Check the number of elements stored in the basic_dynamic_array.
       *
       * @return The number of elements in the basic_dynamic_array.
       */
      [[nodiscard]] constexpr auto size() const noexcept -> size_type
      {
         return m_underlying.size();
      };
      /**
       * @brief Check the number of elements that the basic_dynamic_array has currently allocated
       * space for.
       *
       * @return Capacity of the currently allocated storage.
       */
      [[nodiscard]] constexpr auto capacity() const noexcept -> size_type
      {
         return m_underlying.capacity();
      };
      /**
       * @brief Increase the capacity of the vector to a value that's greater or equal to new_cap.
       * If new_ap is greater than the current capacity(), new storage is allocated, otherwise the
       * method does nothing. If reallocated occurs, all current iterators are invalidated.
       *
       * @param new_cap New capacity of the vector.
       *
       * @throws If the undelying allocator failed to allocate memory.
       */
      constexpr void reserve(size_type new_cap) { m_underlying.reserve(new_cap); }

      /**
       * @brief Erases all elements from the container, After this call, size() returs zero.
       */
      constexpr void clear() noexcept { m_underlying.clear(); }

      /**
       * @brief Inserts an element value at the position before pos in the container.
       *
       * @pre pos >= begin()
       * @pre pos <= end()
       *
       * @param[in] pos Iterator before which the content will be inserted. pos may be the end()
       * iterator.
       * @param[in] value Element value to insert.
       *
       * @return Iterator pointing to the inserted value.
       */
      constexpr auto insert(const_iterator pos, const_reference value) -> iterator
      {
         return m_underlying.insert(pos, value);
      }

      /**
       * @brief Inserts an element value at the position before pos in the container.
       *
       * @pre pos >= begin()
       * @pre pos <= end()
       *
       * @param[in] pos Iterator before which the content will be inserted. pos may be the end()
       * iterator.
       * @param[in] value Element value to insert.
       *
       * @return Iterator pointing to the inserted value.
       */
      constexpr auto insert(const_iterator pos, value_type&& value) -> iterator
      {
         return m_underlying.insert(pos, std::move(value));
      }
      /**
       * @brief Insert a new element into the container directly before pos. The element is
       * constructed in-place using the arguments Args... that are forwarded to the constructor.
       *
       * @pre pos >= begin()
       * @pre pos <= end()
       *
       * @param[in] pos Iterator before which the content will be inserted. pos may be the end()
       * @param[in] args Arguments to forward to the constructor of the element.
       *
       * @return Iterator pointing to the inserted value.
       */
      template <typename... Args>
      constexpr auto insert(const_iterator pos, Args... args) -> iterator
      {
         return m_underlying.insert(pos, std::forward<Args>(args)...);
      }
      /**
       * @brief Inserts count elements from a specified value.
       *
       * @pre pos >= begin()
       * @pre pos <= end()
       *
       * @param[in] pos Iterator before which the content will be inserted. pos may be the end()
       * iterator.
       * @param[in] count The number of elements to insert.
       * @param[in] value Element value to insert.
       *
       * @return Iterator pointing to the first element inserted.
       */
      constexpr auto insert(const_iterator pos, size_type count, const_reference value) -> iterator
      {
         return m_underlying.insert(pos, count, value);
      }

      /**
       * @brief Inserts elements from a range [first, last) before pos.
       *
       * @pre pos >= begin()
       * @pre pos <= end()
       *
       * @param[in] pos Iterator before which the content will be inserted. pos may be the end()
       * iterator.
       * @param[in] first The first value to insert
       * @param[in] last One past the last value to insert.
       *
       * @return Iterator pointing to the first element inserted.
       */
      template <std::input_iterator InputIt>
      constexpr auto insert(const_iterator pos, InputIt first, InputIt last) -> iterator
      {
         return m_underlying.insert(pos, first, last);
      }

      /**
       * @brief Insert elements from an initializer_list before the position pos.
       *
       * @pre pos >= begin()
       * @pre pos <= end()
       *
       * @param[in] pos Iterator before which the content will be inserted. pos may be the end()
       * iterator.
       * @param[in] init_list Initializer list to insert the values from.
       *
       * @return Iterator pointing to the first element inserted.
       */
      constexpr auto insert(const_iterator pos, std::initializer_list<value_type> init_list)
         -> iterator
      {
         return m_underlying(pos, init_list);
      }

      /**
       * @brief Erases the specified element from the container.
       *
       * @pre pos >= begin()
       * @pre pos <= end()
       *
       * @param[in] pos Iterator to the element to remove.
       */
      constexpr auto erase(const_iterator pos) -> iterator { return m_underlying.erase(pos); }
      /**
       * @brief Erases the specified elements from the container.
       *
       * @pre first >= begin()
       * @pre last <= end()
       * @pre first >= last
       *
       * @param[in] first The first element of the range to copy from.
       * @param[in] last One past the last element of the range to copy from.
       *
       * @return Iterator following the last removed element. If last == end() prior to removal,
       * then the updated end() iterator is returned. If [first, last) is an empty range, the last
       * iterator is returned.
       */
      constexpr auto erase(const_iterator first, const_iterator last) -> iterator
      {
         return m_underlying.erase(first, last);
      }

      /**
       * @brief Appends the given element value to the end of the container. The new element is
       * initialized as a copy of value.
       *
       * @param[in] value The value of the element to append.
       */
      constexpr void append(const value_type& value) { m_underlying.append(value); }
      /**
       * @brief Appends the given element value to the end of the container. Value is moved into the
       * new element.
       *
       * @param[in] value The value of the element to append.
       */
      constexpr void append(value_type&& value) { m_underlying.append(std::move(value)); }
      /**
       * @brief Appends the given element value to the end of the container. The element is
       * constructed in-place using the arguments Args... that are forwarded to the constructor.
       *
       * @param[in] args Arguments to forward to the constructor of the element.
       */
      template <typename... Args>
      constexpr auto append(Args&&... args) -> reference
      {
         return m_underlying.append(std::forward<Args>(args)...);
      }

      /**
       * @brief Removes the last element in the container.
       *
       * @pre size() != 0
       */
      constexpr void pop_back() { return m_underlying.pop_back(); };

      /**
       * @brief Resizes the container to contain count elements. If the current size is greater than
       * count, the container is reduced to its first count elements. If the current size is less
       * than count, default constructed elements are appended.
       *
       * @param[in] count New size of the container.
       */
      constexpr void resize(size_type count) { m_underlying.resize(count); }
      /**
       * @brief Resizes the container to contain count elements. If the current size is greater than
       * count, the container is reduced to its first count elements. If the current size is less
       * than count, additional copies of value are appended.
       *
       * @param[in] count New size of the container.
       * @param[in] value The value to initialize new elements with.
       */
      constexpr void resize(size_type count, const_reference value)
      {
         m_underlying.resize(count, value);
      }

   private:
      underlying_type m_underlying;
   };

   template <std::equality_comparable Any, std::size_t SizeOne, std::size_t SizeTwo>
   constexpr auto operator==(const small_dynamic_array<Any, SizeOne>& lhs,
                             const small_dynamic_array<Any, SizeTwo>& rhs) -> bool
   {
      return std::equal(std::begin(lhs), std::end(lhs), std::begin(rhs), std::end(rhs));
   }

   template <typename Any, std::size_t SizeOne, std::size_t SizeTwo>
   constexpr auto operator<=>(const small_dynamic_array<Any, SizeOne>& lhs,
                              const small_dynamic_array<Any, SizeTwo>& rhs)
   {
      return std::lexicographical_compare_three_way(std::begin(lhs), std::end(lhs), std::begin(rhs),
                                                    std::end(rhs), detail::synth_three_way);
   }

   /**
    * @author wmbat wmbat@protonmail.com
    * @date Sunday, 13th of december 2020
    * @brief A resizable array
    * @copyright MIT License
    *
    * @tparam Any The type of the elements
    */
   template <typename Any>
   class dynamic_array
   {
      using underlying_type = basic_dynamic_array<Any, 0u, std::pmr::polymorphic_allocator<Any>>;

   public:
      using value_type = Any;
      using size_type = std::size_t;
      using difference_type = std::ptrdiff_t;
      using allocator_type = std::pmr::polymorphic_allocator<Any>;
      using reference = value_type&;
      using const_reference = const value_type&;
      using pointer = typename std::allocator_traits<allocator_type>::pointer;
      using const_pointer = typename std::allocator_traits<allocator_type>::const_pointer;
      using iterator = random_access_iterator<value_type, false>;
      using const_iterator = random_access_iterator<value_type, true>;
      using reverse_iterator = std::reverse_iterator<iterator>;
      using const_reverse_iterator = std::reverse_iterator<const_iterator>;

   public:
      /**
       * @brief Default constructor.
       */
      constexpr dynamic_array() noexcept(noexcept(underlying_type{})) = default;
      /**
       * @brief Construct the container with count copies of elements with value value
       *
       * @param[in] count The size of the container.
       * @param[in] The value to initialize elements from.
       */
      constexpr dynamic_array(size_type count, const_reference value) : m_underlying{count, value}
      {}
      /**
       * @brief Construct the container with the contents of the initializer list init.
       *
       * @param[in] init Initializer list to initialize the elements of the container with.
       */
      constexpr dynamic_array(std::initializer_list<Any> init) : m_underlying{init} {}
      /**
       * @brief Construct the container with the contents of the range [first, last)
       *
       * @param[in] first The first element of the range to copy from.
       * @param[in] last One past the last element of the range to copy from.
       */
      template <std::input_iterator InputIt>
      constexpr dynamic_array(InputIt first, InputIt last) : m_underlying{first, last}
      {}

      /**
       * @brief Access the object stored at a specific index.
       *
       * @param index The position to lookup the object in the array
       *
       * @pre index must be less than the size.
       *
       * @return A reference to the object stored at index.
       */
      constexpr auto lookup(size_type index) -> reference { return m_underlying.lookup(index); }
      /**
       * @brief Access the object stored at a specific index.
       *
       * @param index The position to lookup the object in the array
       *
       * @pre index must be less than the size.
       *
       * @return A const reference to the object stored at index.
       */
      constexpr auto lookup(size_type index) const -> const_reference
      {
         return m_underlying.lookup(index);
      }

      /**
       * @brief Access the data stored by the container.
       *
       * @return A pointer to the first element in the container. If no elements are in the
       * container, the pointer will be null.
       */
      constexpr auto data() noexcept -> pointer { return m_underlying.data(); }
      /**
       * @brief Access the data stored by the container.
       *
       * @return A const_pointer to the first element in the container. If no elements are in the
       * container, the pointer will be null.
       */
      constexpr auto data() const noexcept -> const_pointer { return m_underlying.data(); }

      /**
       * @brief Returns an iterator to the first element of the basic_dynamic_array.
       *
       * @return An iterator to the first element of the basic_dynamic_array. If the
       * basic_dynamic_array is empty, the iterator will be equal to end().
       */
      constexpr auto begin() noexcept -> iterator { return m_underlying.begin(); }
      /**
       * @brief Returns an iterator to the first element of the basic_dynamic_array.
       *
       * @return A const_iterator to the first element of the basic_dynamic_array. If the
       * basic_dynamic_array is empty, the const_iterator will be equal to end().
       */
      constexpr auto begin() const noexcept -> const_iterator { return m_underlying.begin(); }
      /**
       * @brief Returns an iterator to the first element of the basic_dynamic_array.
       *
       * @return iterator to the first element. If the basic_dynamic_array is empty, the
       * const_iterator will be equal to end().
       */
      constexpr auto cbegin() const noexcept -> const_iterator { return m_underlying.cbegin(); }

      /**
       * @brief Get an iterator to the element following the last element of the
       * basic_dynamic_array.
       *
       * @return iterator to the element following the last element. Attempting to access it results
       * in undefined behaviour.
       */
      constexpr auto end() noexcept -> iterator { return m_underlying.end(); }
      /**
       * @brief Return an iterator to the element following the last element of the
       * basic_dynamic_array.
       *
       * @return iterator to the element following the last element. Attempting to access it results
       * in undefined behaviour.
       */
      constexpr auto end() const noexcept -> const_iterator { return m_underlying.end(); }
      /**
       * @brief Returns an it iterator to the element following the last element of the
       * basic_dynamic_array.
       *
       * @return iterator to the element following the last element. Attempting to access it results
       * in undefined behaviour.
       */
      constexpr auto cend() const noexcept -> const_iterator { return m_underlying.cend(); }

      /**
       * @brief Returns a reverse iterator to the first element of the reversed basic_dynamic_array.
       * It corresponds to the last element of the non-reversed basic_dynamic_array. If the
       * basic_dynamic_array is empty, the returned iterator is equal to rend().
       *
       * @return Reverse iterator to the first element.
       */
      constexpr auto rbegin() noexcept -> reverse_iterator { return m_underlying.rbegin(); }
      /**
       * @brief Returns a reverse_iterator to the first element of the reversed basic_dynamic_array.
       * It corresponds to the last element of the non-reversed basic_dynamic_array. If the
       * basic_dynamic_array is empty, the returned iterator is equal to rend().
       *
       * @return reverse_iterator to the first element.
       */
      constexpr auto rbegin() const noexcept -> const_reverse_iterator
      {
         return m_underlying.rbegin();
      }
      /**
       * @brief Returns a reverse iterator to the first element of the reversed
       * basic_dynamic_array. It corresponds to the last element of the non-reversed
       * basic_dynamic_array. If the basic_dynamic_array is empty, the returned iterator is equal to
       * rend().
       *
       * @return Reverse iterator to the first element.
       */
      constexpr auto rcbegin() const noexcept -> const_reverse_iterator
      {
         return m_underlying.rcbegin();
      }

      /**
       * @brief Returns a reverse iterator to the element following the last element of the reversed
       * basic_dynamic_array. It corresponds to the element preceding the first element of the
       * non-reversed basic_dynamic_array. This element acts as a placeholder, attempting to access
       * it results in UB.
       *
       * @return Reverse iterator to the element following the last element.
       */
      constexpr auto rend() noexcept -> reverse_iterator { return m_underlying.end(); }
      /**
       * @brief Returns a reverse iterator to the element following the last element of the reversed
       * basic_dynamic_array. It corresponds to the element preceding the first element of the
       * non-reversed basic_dynamic_array. This element acts as a placeholder, attempting to access
       * it results in UB.
       *
       * @return Reverse iterator to the element following the last element.
       */
      constexpr auto rend() const noexcept -> const_reverse_iterator { return m_underlying.rend(); }
      /**
       * @brief Returns a reverse iterator to the element following the last element of the reversed
       * basic_dynamic_array. It corresponds to the element preceding the first element of the
       * non-reversed basic_dynamic_array. This element acts as a placeholder, attempting to access
       * it results in UB.
       *
       * @return Reverse iterator to the element following the last element.
       */
      constexpr auto rcend() const noexcept -> const_reverse_iterator
      {
         return m_underlying.rcend();
      }

      /**
       * @brief Check if the basic_dynamic_array is empty.
       *
       * @return True if the container is empty, false otherwise.
       */
      [[nodiscard]] constexpr auto empty() const noexcept -> bool { return m_underlying.empty(); };
      /**
       * @brief Check the number of elements stored in the basic_dynamic_array.
       *
       * @return The number of elements in the basic_dynamic_array.
       */
      [[nodiscard]] constexpr auto size() const noexcept -> size_type
      {
         return m_underlying.size();
      };
      /**
       * @brief Check the number of elements that the basic_dynamic_array has currently allocated
       * space for.
       *
       * @return Capacity of the currently allocated storage.
       */
      [[nodiscard]] constexpr auto capacity() const noexcept -> size_type
      {
         return m_underlying.capacity();
      };
      /**
       * @brief Increase the capacity of the vector to a value that's greater or equal to new_cap.
       * If new_ap is greater than the current capacity(), new storage is allocated, otherwise the
       * method does nothing. If reallocated occurs, all current iterators are invalidated.
       *
       * @param new_cap New capacity of the vector.
       *
       * @throws If the undelying allocator failed to allocate memory.
       */
      constexpr void reserve(size_type new_cap) { m_underlying.reserve(new_cap); }

      /**
       * @brief Erases all elements from the container, After this call, size() returs zero.
       */
      constexpr void clear() noexcept { m_underlying.clear(); }

      /**
       * @brief Inserts an element value at the position before pos in the container.
       *
       * @pre pos >= begin()
       * @pre pos <= end()
       *
       * @param[in] pos Iterator before which the content will be inserted. pos may be the end()
       * iterator.
       * @param[in] value Element value to insert.
       *
       * @return Iterator pointing to the inserted value.
       */
      constexpr auto insert(const_iterator pos, const_reference value) -> iterator
      {
         return m_underlying.insert(pos, value);
      }

      /**
       * @brief Inserts an element value at the position before pos in the container.
       *
       * @pre pos >= begin()
       * @pre pos <= end()
       *
       * @param[in] pos Iterator before which the content will be inserted. pos may be the end()
       * iterator.
       * @param[in] value Element value to insert.
       *
       * @return Iterator pointing to the inserted value.
       */
      constexpr auto insert(const_iterator pos, value_type&& value) -> iterator
      {
         return m_underlying.insert(pos, std::move(value));
      }
      /**
       * @brief Insert a new element into the container directly before pos. The element is
       * constructed in-place using the arguments Args... that are forwarded to the constructor.
       *
       * @pre pos >= begin()
       * @pre pos <= end()
       *
       * @param[in] pos Iterator before which the content will be inserted. pos may be the end()
       * @param[in] args Arguments to forward to the constructor of the element.
       *
       * @return Iterator pointing to the inserted value.
       */
      template <typename... Args>
      constexpr auto insert(const_iterator pos, Args... args) -> iterator
      {
         return m_underlying.insert(pos, std::forward<Args>(args)...);
      }
      /**
       * @brief Inserts count elements from a specified value.
       *
       * @pre pos >= begin()
       * @pre pos <= end()
       *
       * @param[in] pos Iterator before which the content will be inserted. pos may be the end()
       * iterator.
       * @param[in] count The number of elements to insert.
       * @param[in] value Element value to insert.
       *
       * @return Iterator pointing to the first element inserted.
       */
      constexpr auto insert(const_iterator pos, size_type count, const_reference value) -> iterator
      {
         return m_underlying.insert(pos, count, value);
      }

      /**
       * @brief Inserts elements from a range [first, last) before pos.
       *
       * @pre pos >= begin()
       * @pre pos <= end()
       *
       * @param[in] pos Iterator before which the content will be inserted. pos may be the end()
       * iterator.
       * @param[in] first The first value to insert
       * @param[in] last One past the last value to insert.
       *
       * @return Iterator pointing to the first element inserted.
       */
      template <std::input_iterator InputIt>
      constexpr auto insert(const_iterator pos, InputIt first, InputIt last) -> iterator
      {
         return m_underlying.insert(pos, first, last);
      }

      /**
       * @brief Insert elements from an initializer_list before the position pos.
       *
       * @pre pos >= begin()
       * @pre pos <= end()
       *
       * @param[in] pos Iterator before which the content will be inserted. pos may be the end()
       * iterator.
       * @param[in] init_list Initializer list to insert the values from.
       *
       * @return Iterator pointing to the first element inserted.
       */
      constexpr auto insert(const_iterator pos, std::initializer_list<value_type> init_list)
         -> iterator
      {
         return m_underlying(pos, init_list);
      }

      /**
       * @brief Erases the specified element from the container.
       *
       * @pre pos >= begin()
       * @pre pos <= end()
       *
       * @param[in] pos Iterator to the element to remove.
       */
      constexpr auto erase(const_iterator pos) -> iterator { return m_underlying.erase(pos); }
      /**
       * @brief Erases the specified elements from the container.
       *
       * @pre first >= begin()
       * @pre last <= end()
       * @pre first >= last
       *
       * @param[in] first The first element of the range to copy from.
       * @param[in] last One past the last element of the range to copy from.
       *
       * @return Iterator following the last removed element. If last == end() prior to removal,
       * then the updated end() iterator is returned. If [first, last) is an empty range, the last
       * iterator is returned.
       */
      constexpr auto erase(const_iterator first, const_iterator last) -> iterator
      {
         return m_underlying.erase(first, last);
      }

      /**
       * @brief Appends the given element value to the end of the container. The new element is
       * initialized as a copy of value.
       *
       * @param[in] value The value of the element to append.
       */
      constexpr void append(const value_type& value) { m_underlying.append(value); }
      /**
       * @brief Appends the given element value to the end of the container. Value is moved into the
       * new element.
       *
       * @param[in] value The value of the element to append.
       */
      constexpr void append(value_type&& value) { m_underlying.append(std::move(value)); }
      /**
       * @brief Appends the given element value to the end of the container. The element is
       * constructed in-place using the arguments Args... that are forwarded to the constructor.
       *
       * @param[in] args Arguments to forward to the constructor of the element.
       */
      template <typename... Args>
      constexpr auto append(Args&&... args) -> reference
      {
         return m_underlying.append(std::forward<Args>(args)...);
      }

      /**
       * @brief Removes the last element in the container.
       *
       * @pre size() != 0
       */
      constexpr void pop_back() { return m_underlying.pop_back(); };

      /**
       * @brief Resizes the container to contain count elements. If the current size is greater than
       * count, the container is reduced to its first count elements. If the current size is less
       * than count, default constructed elements are appended.
       *
       * @param[in] count New size of the container.
       */
      constexpr void resize(size_type count) { m_underlying.resize(count); }
      /**
       * @brief Resizes the container to contain count elements. If the current size is greater than
       * count, the container is reduced to its first count elements. If the current size is less
       * than count, additional copies of value are appended.
       *
       * @param[in] count New size of the container.
       * @param[in] value The value to initialize new elements with.
       */
      constexpr void resize(size_type count, const_reference value)
      {
         m_underlying.resize(count, value);
      }

   private:
      underlying_type m_underlying;
   };
<<<<<<< HEAD
} // namespace crl

namespace std // NOLINT
{
   template <typename Any, std::size_t Size, typename Allocator, typename Value>
   constexpr auto erase(crl::basic_dynamic_array<Any, Size, Allocator>& arr, const Value& value)
   {
      const auto it = std::remove(std::begin(arr), std::end(arr), value);
      const auto r = std::distance(it, std::end(arr));
      arr.erase(it, std::end(arr));
      return r;
   }

   template <typename Any, std::size_t Size, typename Allocator, typename Pred>
   constexpr auto erase_if(crl::basic_dynamic_array<Any, Size, Allocator>& arr, Pred pred)
   {
      const auto it = std::remove_if(std::begin(arr), std::end(arr), pred);
      const auto r = std::distance(it, std::end(arr));
      arr.erase(it, std::end(arr));
      return r;
   }

   template <typename Any, std::size_t Size, typename Value>
   constexpr auto erase(crl::small_dynamic_array<Any, Size>& arr, const Value& value)
   {
      const auto it = std::remove(std::begin(arr), std::end(arr), value);
      const auto r = std::distance(it, std::end(arr));
      arr.erase(it, std::end(arr));
      return r;
   }

   template <typename Any, std::size_t Size, typename Pred>
   constexpr auto erase_if(crl::small_dynamic_array<Any, Size>& arr, Pred pred)
   {
      const auto it = std::remove_if(std::begin(arr), std::end(arr), pred);
      const auto r = std::distance(it, std::end(arr));
      arr.erase(it, std::end(arr));
      return r;
   }

   template <typename Any, typename Value>
   constexpr auto erase(crl::dynamic_array<Any>& arr, const Value& value)
   {
      const auto it = std::remove(std::begin(arr), std::end(arr), value);
      const auto r = std::distance(it, std::end(arr));
      arr.erase(it, std::end(arr));
      return r;
   }

   template <typename Any, typename Pred>
   constexpr auto erase_if(crl::dynamic_array<Any>& arr, Pred pred)
   {
      const auto it = std::remove_if(std::begin(arr), std::end(arr), pred);
      const auto r = std::distance(it, std::end(arr));
      arr.erase(it, std::end(arr));
      return r;
   }
} // namespace std
=======

   template <std::equality_comparable Any>
   constexpr auto operator==(const dynamic_array<Any>& lhs, const dynamic_array<Any>& rhs) -> bool
   {
      return std::equal(std::begin(lhs), std::end(lhs), std::begin(rhs), std::end(rhs));
   }

   template <typename Any>
   constexpr auto operator<=>(const dynamic_array<Any>& lhs, const dynamic_array<Any>& rhs)
   {
      return std::lexicographical_compare_three_way(std::begin(lhs), std::end(lhs), std::begin(rhs),
                                                    std::end(rhs), detail::synth_three_way);
   }

} // namespace crl
>>>>>>> da3bfc37
<|MERGE_RESOLUTION|>--- conflicted
+++ resolved
@@ -2064,7 +2064,20 @@
    private:
       underlying_type m_underlying;
    };
-<<<<<<< HEAD
+
+   template <std::equality_comparable Any>
+   constexpr auto operator==(const dynamic_array<Any>& lhs, const dynamic_array<Any>& rhs) -> bool
+   {
+      return std::equal(std::begin(lhs), std::end(lhs), std::begin(rhs), std::end(rhs));
+   }
+
+   template <typename Any>
+   constexpr auto operator<=>(const dynamic_array<Any>& lhs, const dynamic_array<Any>& rhs)
+   {
+      return std::lexicographical_compare_three_way(std::begin(lhs), std::end(lhs), std::begin(rhs),
+                                                    std::end(rhs), detail::synth_three_way);
+   }
+
 } // namespace crl
 
 namespace std // NOLINT
@@ -2122,21 +2135,4 @@
       arr.erase(it, std::end(arr));
       return r;
    }
-} // namespace std
-=======
-
-   template <std::equality_comparable Any>
-   constexpr auto operator==(const dynamic_array<Any>& lhs, const dynamic_array<Any>& rhs) -> bool
-   {
-      return std::equal(std::begin(lhs), std::end(lhs), std::begin(rhs), std::end(rhs));
-   }
-
-   template <typename Any>
-   constexpr auto operator<=>(const dynamic_array<Any>& lhs, const dynamic_array<Any>& rhs)
-   {
-      return std::lexicographical_compare_three_way(std::begin(lhs), std::end(lhs), std::begin(rhs),
-                                                    std::end(rhs), detail::synth_three_way);
-   }
-
-} // namespace crl
->>>>>>> da3bfc37
+} // namespace std